--- conflicted
+++ resolved
@@ -27,7 +27,6 @@
   LoadingOverlay,
   MonacoEditor,
 } from "../../atoms";
-import Swal from "sweetalert2";
 
 const SkillsView = ({}: any) => {
   const [loading, setLoading] = React.useState(false);
@@ -52,50 +51,10 @@
   const [newSkill, setNewSkill] = React.useState<ISkill | null>(sampleSkill);
 
   const deleteSkill = (skill: ISkill) => {
-<<<<<<< HEAD
-    // const fetch;
-=======
->>>>>>> c34909ef
     const payLoad = {
       method: "DELETE",
       headers: {},
     };
-<<<<<<< HEAD
-
-    Swal.fire({
-      title: "Delete",
-      icon: "warning",
-      html: "Do you want to delete this skill?",
-      showCloseButton: false,
-      showCancelButton: true,
-      focusConfirm: false,
-      confirmButtonText: "Yes",
-      cancelButtonText: "No",
-      confirmButtonColor: "#1639a3",
-      cancelButtonColor: "#d33",
-      returnFocus: false, 
-  }).then((result) => {
-      if (result.isConfirmed) {
-        setError(null);
-        setLoading(true);
-        const onSuccess = (data: any) => {
-          if (data && data.status) {
-            message.success(data.message);
-            setSkills(data.data);
-          } else {
-            message.error(data.message);
-          }
-          setLoading(false);
-        };
-        const onError = (err: any) => {
-          setError(err);
-          message.error(err.message);
-          setLoading(false);
-        };
-        fetchJSON(`${deleteSkillsUrl}?id=${skill.id}`, payLoad, onSuccess, onError);
-      }
-  }); 
-=======
   
     const onSuccess = (data: any) => {
       if (data && data.status) {
@@ -121,7 +80,6 @@
         fetchJSON(`${deleteSkillsUrl}?id=${skill.id}`, payLoad, onSuccess, onError);
       }
     ); 
->>>>>>> c34909ef
   };
 
   const fetchSkills = () => {
