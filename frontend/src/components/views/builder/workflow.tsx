--- conflicted
+++ resolved
@@ -28,7 +28,6 @@
   LaunchButton,
   LoadingOverlay,
 } from "../../atoms";
-import Swal from "sweetalert2";
 
 const WorkflowView = ({}: any) => {
   const [loading, setLoading] = React.useState(false);
@@ -90,44 +89,13 @@
       headers: {},
     };
 
-    Swal.fire({
-      title: "Delete",
-      icon: "warning",
-      html: "Do you want to delete this team?",
-      showCloseButton: false,
-      showCancelButton: true,
-      focusConfirm: false,
-      confirmButtonText: "Yes",
-      cancelButtonText: "No",
-      confirmButtonColor: "#1639a3",
-      cancelButtonColor: "#d33",
-      returnFocus: false,
-  }).then((result) => {
-      if (result.isConfirmed) {
-        setError(null);
-        setLoading(true);
-
-        const onSuccess = (data: any) => {
-          if (data && data.status) {
-            message.success(data.message);
-            setWorkflows(data.data);
-          } else {
-            message.error(data.message);
-          }
-          setLoading(false);
-        };
-        const onError = (err: any) => {
-          setError(err);
-          message.error(err.message);
-          setLoading(false);
-        };
-        console.log("team");
-        
-        fetchJSON(`${deleteWorkflowsUrl}?id=${workflow.id}`, payLoad, onSuccess, onError);
+    const onSuccess = (data: any) => {
+      if (data && data.status) {
+        message.success(data.message);
+        setWorkflows(data.data);
+      } else {
+        message.error(data.message);
       }
-<<<<<<< HEAD
-  });
-=======
       setLoading(false);
     };
     const onError = (err: any) => {
@@ -145,7 +113,6 @@
         fetchJSON(`${deleteWorkflowsUrl}?id=${workflow.id}`, payLoad, onSuccess, onError);
       }
     ); 
->>>>>>> c34909ef
   };
 
   const saveWorkFlow = (workflow: IFlowConfig) => {
