.dark {
  --color-bg-primary: #111827;
  --color-bg-secondary: #1e293b;
  --color-bg-light: #27354c;
  --color-bg-tertiary: #374151;
  --color-bg-accent: #2284c5;
  --color-text-primary: #f7fafc;
  --color-text-secondary: #e2e8f0;
  --color-text-accent: #2284c5;
  --color-border-primary: #f7fafc;
  --color-border-secondary: #e2e8f0;
  --color-border-accent: #2284c5;
}

.light {
  --color-bg-primary: #ffffff;
  --color-bg-secondary: #edf2f7;
  --color-bg-light: #f9fafb;
  --color-bg-tertiary: #ffffff;
  --color-bg-accent: #1639a3;
  --color-text-primary: #334155;
  --color-text-secondary: #64748b;
  --color-text-accent: #1639a3;
  --color-border-primary: #2d3748;
  --color-border-secondary: #edf2f7;
  --color-border-accent: #1639a3;
}

@tailwind base;
@tailwind components;
@tailwind utilities;

/* @layer base {
  body {
    @apply dark:bg-slate-800 dark:text-white;
  }
} */

html {
  display: table;
  margin: auto;
}

body {
  /* padding: 0px 64px 0px 64px; */
  @apply px-4 md:px-8 lg:px-16 !important;
  /* margin: 0px auto; */
  min-width: 300px;
  max-width: 1400px;
  background: transparent;
  height: 100%;
  /* border: 2px solid green;  */
  display: table-cell;
  vertical-align: middle;
  width: 100%;
}
/* @import "antd/dist/antd.css"; */

h1 {
  @apply font-bold !important;
}
h2 {
  @apply font-bold !important;
}

/* Preserve newlines and wrap long lines */
pre {
  white-space: pre-wrap;
}

.ant-tabs-tab.ant-tabs-tab-active .ant-tabs-tab-btn {
  @apply text-accent !important;
  font-weight: 500;
}
.ant-tabs-nav::before {
  @apply border-secondary !important;
}
.ant-tabs-tab:hover {
  @apply text-accent !important;
}

.ant-tabs-tab {
  @apply text-primary !important;
}

.ant-tabs-ink-bar {
  @apply bg-accent !important;
}

.element.style {
  left: 0%;
  width: 100%;
}
.ant-slider-track {
  /* background: #6366f1 !important; */
  @apply bg-accent !important;
}
.ant-slider-rail {
  /* background: #d1d5db !important; */
  @apply bg-secondary !important;
}
.ant-slider-handle {
  /* border: solid 2px #6366f1 !important; */
  @apply border-accent !important;
}
.ant-slider-handle:hover {
  /* border: solid 2px #4f46e5 !important; */
  @apply border-accent brightness-75 !important;
}

.ant-switch-checked {
  @apply bg-accent !important;
  border: indigo;
}
.ant-switch {
  background-color: #d1d5db;
  border: grey;
}

.ant-modal-content {
  @apply dark:bg-primary dark:text-primary;
}
.ant-modal-footer {
  @apply border-secondary;
}
.ant-modal-header,
.ant-modal-close {
  @apply bg-secondary text-primary hover:text-primary    transition duration-200;
}
.ant-modal-title,
.ant-modal-header {
  @apply bg-primary text-primary;
}
a:hover {
  @apply text-accent;
}
/* .iiz__img,
iiz__zoom-img {
  @apply w-full;
} */

.ant-radio-checked .ant-radio-inner {
  @apply border-accent !important;
}

.ant-radio-checked .ant-radio-inner:after {
  @apply bg-accent !important;
}

.ant-radio:hover .ant-radio-inner {
  @apply border-accent !important;
}

.loadbar:after {
  content: "";
  /* width: 40px; */
  height: 3px;
  /* background: red; */

  position: absolute;
  animation: loader 2s;
  -webkit-animation: loader 2s;
  animation-iteration-count: infinite;
  -webkit-animation-iteration-count: infinite;
  transition-timing-function: linear;
  -webkit-transition-timing-function: linear;
  bottom: 0px;
  @apply rounded-b bg-accent;

  margin-left: 0;
}

@keyframes loader {
  0% {
    width: 0%;
    left: 0;
    right: 0;
  }
  50% {
    width: 100%;
    left: 0;
    right: 0;
  }
  99% {
    width: 0%;
    left: 100%;
    right: 0;
  }
}

@-webkit-keyframes loader {
  0% {
    width: 0%;
    left: 0;
  }
  50% {
    width: 100%;
    left: 0;
    right: 0;
  }
  99% {
    width: 0%;
    left: 100%;
    right: 0;
  }
}
.scroll::-webkit-scrollbar {
  width: 8px;
  height: 8px;
  opacity: 0; /* Make scrollbar fully transparent by default */
  transition: opacity 0.25s ease; /* Transition for the opacity */
}

.scroll:hover::-webkit-scrollbar {
  opacity: 1; /* Make scrollbar fully opaque on hover */
}

.scroll::-webkit-scrollbar-track {
  @apply bg-secondary;
  border-radius: 20px;
}

.scroll::-webkit-scrollbar-thumb {
  @apply bg-accent;
  border-radius: 20px;
  border: 3px solid rgb(214, 214, 214);
}

.dark .scroll-gradient {
  background: linear-gradient(
    to bottom,
    rgba(17, 24, 39, 1),
    rgba(17, 24, 39, 0)
  );
}

.light .scroll-gradient {
  background: linear-gradient(
    to bottom,
    rgba(255, 255, 255, 1),
    rgba(255, 255, 255, 0)
  );
}

.scroll-gradient {
  position: sticky;
  top: 0;
  height: 15px;
  z-index: 2; /* Above the content but below the scrollbar */
  pointer-events: none; /* So it doesn't block interaction with the content */
}

.vega-embed {
  @apply bg-primary rounded !important;
}

.ant-upload-list,
.ant-upload-hint,
.ant-upload-list-text,
.ant-upload-text,
.ant-upload-text-icon {
  @apply text-primary !important;
}

.ant-upload {
  @apply text-primary px-2  !important;
  border-radius: 4px !important;
}
.ant-upload:hover {
  @apply border-accent !important;
}
.ant-upload-drag-container,
.ant-upload-text,
.ant-upload-hint {
  @apply text-primary !important;
}

.ant-upload-list-item:hover,
.ant-upload-list-item-info:hover {
  @apply bg-secondary text-accent !important;
}
.ant-pagination .ant-pagination-item {
  @apply bg-primary  !important;
}
.ant-pagination .ant-pagination-item-active a {
  @apply text-accent  !important;
}
.ant-pagination .ant-pagination-item-active {
  @apply border-accent text-accent !important;
}
.ant-pagination .ant-pagination-item a,
.ant-pagination-item-link .anticon {
  @apply text-primary !important;
}
.ant-collapse-expand-icon .anticon {
  @apply text-primary !important;
}
.ant-modal-content {
  @apply dark:bg-primary dark:text-primary !important;
}
.ant-modal-footer {
  @apply border-secondary !important;
}

/* Default button styles */
.ant-btn,
.ant-btn-default {
  @apply bg-primary text-primary border-primary;
}

.ant-btn:hover,
.ant-btn-default:hover {
  @apply text-accent border-accent;
}

.ant-btn:focus,
.ant-btn-default:focus {
  @apply text-accent border-accent;
}

.ant-btn:active,
.ant-btn-default:active {
  @apply text-accent border-accent;
}

/* Primary button styles */
:where(.ant-btn).ant-btn-compact-item.ant-btn-primary:not([disabled])
  + .ant-btn-compact-item.ant-btn-primary:not([disabled]):before {
  @apply bg-secondary !important;
}
.ant-btn-primary {
  @apply bg-accent border-accent text-white;
}

.ant-btn-primary:hover {
  @apply bg-accent border-accent text-white drop-shadow-md;
}

.ant-btn-primary:focus {
  @apply bg-accent border-accent text-white;
}

.ant-btn-primary:active {
  @apply bg-accent border-accent text-white;
}

/* Dashed button styles */
.ant-btn-dashed {
  @apply bg-transparent text-primary border-primary;
}

.ant-btn-dashed:hover {
  @apply border-dashed border-accent text-accent;
}

.ant-btn-dashed:focus {
  @apply border-dashed border-accent text-accent;
}

.ant-btn-dashed:active {
  @apply border-dashed border-accent text-accent;
}

.ant-modal-close {
  @apply text-primary   duration-200   !important;
}
.ant-modal-title,
.ant-modal-header {
  @apply bg-primary text-primary !important;
}
.ant-radio,
.ant-collapse,
.ant-collapse-header-text,
.ant-collapse-content-box,
.ant-collapse-content,
.ant-radio-wrapper {
  @apply text-primary !important;
}
.ant-collapse-borderless > .ant-collapse-item {
  @apply border-secondary !important;
}

.ant-skeleton-paragraph > li {
  @apply bg-secondary !important;
}

/* .ant-radio-input::before {
  @apply bg-primary !important;
} */

.prose > pre {
  padding: 0px !important;
  margin: 0px !important;
}

.monaco-editor,
.monaco-scrollable-element,
.overflow-guard {
  @apply rounded !important;
}

/* div.chatbox > ul {
  list-style: disc !important;
}
div.chatbox > ul,
div.chatbox > ol {
  padding-left: 20px !important;
  margin: 0px !important;
}
div.chatbox > ol {
  list-style: decimal !important;
} */

div#___gatsby,
div#gatsby-focus-wrapper {
  height: 100%;
  /* border: 1px solid green; */
}

/* Table styles */
.ant-table-thead > tr > th,
.ant-table-thead > tr > td {
  @apply bg-primary text-primary border-b border-secondary;
}

.ant-table-tbody > tr > td {
  @apply bg-secondary text-secondary;
  vertical-align: baseline;
}

.ant-table-wrapper .ant-table-tbody .ant-table-row:hover > td {
  @apply bg-light text-primary;
}

/* Select styles */
.ant-select-disabled {
  background-color: #f5f5f5;
}

.ant-typography {
  @apply text-primary !important;
}

/* Disclaimer modal css */
.disclaimer-modal .ant-modal-content {
  padding: 0;
}
.disclaimer-modal .ant-modal-header {
  padding: 20px 24px;
  border-bottom: 1px solid #d9d9d9;
  margin-bottom: 0;
}
.disclaimer-modal .ant-modal-title {
  font-size: 24px;
  font-weight: 600;
}
.disclaimer-modal .ant-modal-body {
  padding: 20px 24px;
  border-bottom: 1px solid #d9d9d9;
}
.disclaimer-modal .ant-modal-footer {
  padding: 10px 24px 20px;
  font-size: 14px;
}
.disclaimer-note {
  font-size: 12px;
  font-weight: 600;
  margin-top: 10px;
  margin-bottom: 0;
}
.discalimer-single-list {
  margin-bottom: 25px;
}
.discalimer-single-list:last-child {
  margin-bottom: 0;
}
.discalimer-single-content .content-name {
  color: rgba(51, 65, 85, 0.8);
}
.disclaimer-modal .ant-modal-body p {
  color: rgba(51, 65, 85, 0.8);
  font-size: 14px;
  font-weight: 400;
  line-height: 22px;
}
<<<<<<< HEAD

.custom-profile-btn.disable:hover{
  color: rgba(0, 0, 0, 0.25);
  background: rgba(0, 0, 0, 0.04);
=======
/* variables css */
.hide-variable {
  display: none;
}
.variable-button-wrap {
  width: 150px;
}
.variable-value-wrap {
  width: 50%;
  /* text-align: center; */
}
.variable-value-wrap .ant-form-item {
  margin-bottom: 0px;
>>>>>>> 35a482b7
}<|MERGE_RESOLUTION|>--- conflicted
+++ resolved
@@ -483,12 +483,6 @@
   font-weight: 400;
   line-height: 22px;
 }
-<<<<<<< HEAD
-
-.custom-profile-btn.disable:hover{
-  color: rgba(0, 0, 0, 0.25);
-  background: rgba(0, 0, 0, 0.04);
-=======
 /* variables css */
 .hide-variable {
   display: none;
@@ -502,5 +496,9 @@
 }
 .variable-value-wrap .ant-form-item {
   margin-bottom: 0px;
->>>>>>> 35a482b7
+}
+/* profile page css */
+.custom-profile-btn.disable:hover {
+  color: rgba(0, 0, 0, 0.25);
+  background: rgba(0, 0, 0, 0.04);
 }