--- conflicted
+++ resolved
@@ -5,14 +5,10 @@
 from agency_swarm import Agency
 from agency_swarm.messages import MessageOutput
 from fastapi import FastAPI, WebSocket, WebSocketDisconnect
-<<<<<<< HEAD
+from websockets import ConnectionClosedOK
+
 from nalgonda.agency_manager import AgencyManager
 from nalgonda.connection_manager import ConnectionManager
-from nalgonda.constants import DATA_DIR
-=======
->>>>>>> 9a630d8d
-from websockets import ConnectionClosedOK
-
 from nalgonda.constants import DATA_DIR
 
 # Ensure directories exist
