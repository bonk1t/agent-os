from datetime import UTC, datetime
from http import HTTPStatus
from typing import Any

from agency_swarm import Agency
from fastapi import HTTPException

from backend.constants import DEFAULT_OPENAI_API_TIMEOUT
from backend.models.session_config import SessionConfig, SessionConfigForAPI
from backend.repositories.session_storage import SessionConfigStorage
from backend.services.adapters.session_adapter import SessionAdapter
from backend.services.oai_client import get_openai_client
from backend.services.user_variable_manager import UserVariableManager


class SessionManager:
    def __init__(
        self,
        session_storage: SessionConfigStorage,
        user_variable_manager: UserVariableManager,
        session_adapter: SessionAdapter,
    ):
        self.session_storage = session_storage
        self.user_variable_manager = user_variable_manager
        self.session_adapter = session_adapter
        self._openai_client = None

    @property
    def openai_client(self):
        """Lazily get the OpenAI client."""
        if self._openai_client is None:
            self._openai_client = get_openai_client(self.user_variable_manager)
        return self._openai_client

    def get_sessions_for_user(self, user_id: str) -> list[SessionConfigForAPI]:
        """Return a list of all sessions for the given user."""
        sessions = self.session_storage.load_by_user_id(user_id)
        sessions_for_api = [self.session_adapter.to_api(session) for session in sessions]
        sorted_sessions = sorted(sessions_for_api, key=lambda x: x.timestamp, reverse=True)
        return sorted_sessions

    def get_session(self, session_id: str) -> SessionConfig | None:
        """Return the session with the given ID."""
        return self.session_storage.load_by_id(session_id)

    def create_session(
        self, agency: Agency, name: str, agency_id: str, user_id: str, thread_ids: dict[str, Any]
    ) -> str:
        """Create a new session for the given agency and return its id."""
        session_id = agency.main_thread.id
        session_config = SessionConfig(
            id=session_id,
            name=name,
            user_id=user_id,
            agency_id=agency_id,
            thread_ids=thread_ids,
            timestamp=datetime.now(UTC).isoformat(),
        )
        self.session_storage.save(session_config)
        return session_id

    def rename_session(self, session_id: str, new_name: str) -> None:
        """Rename the session with the given ID."""
        self.session_storage.update(session_id, {"name": new_name})

    def update_session_timestamp(self, session_id: str) -> None:
        """Update the session with the given ID."""
        timestamp = datetime.now(UTC).isoformat()
        self.session_storage.update(session_id, {"timestamp": timestamp})

    def delete_session(self, session_id: str) -> None:
        """Delete the session with the given ID."""
        session_config = self.get_session(session_id)
        if session_config:
            main_thread_id: str = session_config.thread_ids.pop("main_thread")  # type: ignore
            self._delete_session_via_api(main_thread_id)
            for receiver in session_config.thread_ids.values():
                for thread_id in receiver.values():  # type: ignore
                    self._delete_session_via_api(thread_id)
            self.session_storage.delete(session_id)

    def delete_sessions_by_agency_id(self, agency_id: str) -> None:
        """Delete all sessions for the given agency."""
        sessions = self.session_storage.load_by_agency_id(agency_id)
        for session in sessions:
            self.delete_session(session.id)

<<<<<<< HEAD
    def get_sessions_for_user(self, user_id: str) -> list[SessionConfigForAPI]:
        """Return a list of all sessions for the given user."""
        sessions = self.session_storage.load_by_user_id(user_id)
        sessions_for_api = [self.session_adapter.to_api(session) for session in sessions]
        sorted_sessions = sorted(sessions_for_api, key=lambda x: x.timestamp, reverse=True)
        return sorted_sessions

    @staticmethod
    def validate_session_ownership(target_user_id: str, current_user_id: str) -> None:
        """Validate the ownership of the session."""
        if target_user_id != current_user_id:
            raise HTTPException(
                status_code=HTTPStatus.FORBIDDEN, detail="You don't have permissions to access this session."
            )
=======
    def _delete_session_via_api(self, session_id: str) -> None:
        """Delete the session with the given ID."""
        self.openai_client.beta.threads.delete(thread_id=session_id, timeout=DEFAULT_OPENAI_API_TIMEOUT)
>>>>>>> ffe4a3a1
<|MERGE_RESOLUTION|>--- conflicted
+++ resolved
@@ -85,13 +85,9 @@
         for session in sessions:
             self.delete_session(session.id)
 
-<<<<<<< HEAD
-    def get_sessions_for_user(self, user_id: str) -> list[SessionConfigForAPI]:
-        """Return a list of all sessions for the given user."""
-        sessions = self.session_storage.load_by_user_id(user_id)
-        sessions_for_api = [self.session_adapter.to_api(session) for session in sessions]
-        sorted_sessions = sorted(sessions_for_api, key=lambda x: x.timestamp, reverse=True)
-        return sorted_sessions
+    def _delete_session_via_api(self, session_id: str) -> None:
+        """Delete the session with the given ID."""
+        self.openai_client.beta.threads.delete(thread_id=session_id, timeout=DEFAULT_OPENAI_API_TIMEOUT)
 
     @staticmethod
     def validate_session_ownership(target_user_id: str, current_user_id: str) -> None:
@@ -99,9 +95,4 @@
         if target_user_id != current_user_id:
             raise HTTPException(
                 status_code=HTTPStatus.FORBIDDEN, detail="You don't have permissions to access this session."
-            )
-=======
-    def _delete_session_via_api(self, session_id: str) -> None:
-        """Delete the session with the given ID."""
-        self.openai_client.beta.threads.delete(thread_id=session_id, timeout=DEFAULT_OPENAI_API_TIMEOUT)
->>>>>>> ffe4a3a1
+            )